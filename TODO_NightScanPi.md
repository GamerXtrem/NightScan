--- conflicted
+++ resolved
@@ -64,9 +64,5 @@
 - [ ] Conserver un état `wifi_awake` dans un fichier `.status` et couper automatiquement le Wi-Fi après 10 min sans connexion.
 - [ ] Journaliser la durée d'activation du Wi-Fi.
 - [ ] Tester différentes fréquences, la distance et le volume nécessaires pour éviter les faux positifs et valider le fonctionnement.
-<<<<<<< HEAD
 - [ ] Vérifier que la détection sonore ne consomme pas trop d’énergie (benchmark).
-- [ ] Supprimer l'ancien service de connexion Wi-Fi qui laissait le réseau actif en permanence avec une page web et un bouton.
-=======
-- [ ] Vérifier que la détection sonore ne consomme pas trop d’énergie (benchmark).
->>>>>>> a8aef5ca
+- [ ] Supprimer l'ancien service de connexion Wi-Fi qui laissait le réseau actif en permanence avec une page web et un bouton.